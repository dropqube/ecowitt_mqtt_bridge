from __future__ import annotations

import json
import logging
import re
from dataclasses import dataclass
from typing import Any, Callable, Dict, Optional, Tuple

from homeassistant.components import mqtt
from homeassistant.components.mqtt.models import ReceiveMessage
from homeassistant.const import (
    UnitOfLength,
    UnitOfPressure,
    UnitOfSpeed,
    UnitOfTemperature,
)
from homeassistant.core import HomeAssistant
from homeassistant.util.unit_system import METRIC_SYSTEM

from .lan_mapper import EcowittLanMapper, SensorItem

_LOGGER = logging.getLogger(__name__)

# ----------------------------
# Helpers & unit conversion
# ----------------------------

_RE_KV = re.compile(r"([^=&]+)=([^&]*)")


def parse_flat_payload(raw: str) -> Dict[str, str]:
    """Parse a flat Ecowitt upload (key=value&...)."""

    out: Dict[str, str] = {}
    for match in _RE_KV.finditer(raw):
        key = match.group(1)
        value = match.group(2)
        out[key] = value
    return out


def as_float(value: Any) -> Optional[float]:
    """Convert payload values to floats (accepts comma, units appended)."""

    if value is None:
        return None
    if isinstance(value, (int, float)):
        return float(value)
    text = str(value).strip()
    text = text.replace(",", ".")
    if not text:
        return None
    try:
        return float(text)
    except ValueError:
        match = re.search(r"[-+]?\d+(\.\d+)?", text)
        if match:
            try:
                return float(match.group(0))
            except ValueError:
                return None
        return None


# ----------------------------
# Sensor descriptions & converters
# ----------------------------


class DeviceLocation:
    """Simple enum-ish helper for device assignment."""

    GATEWAY = "gateway"
    OUTDOOR = "outdoor"


@dataclass(frozen=True)
class SensorDescription:
    key: str
    name: str
    device_class: str | None
    state_class: str | None
    converter: Callable[["EcowittBridgeRuntime", Any], Tuple[Any | None, str | None]]
    device: str = DeviceLocation.OUTDOOR
    entity_category: str | None = None
    icon: str | None = None
    device_hwid: str | None = None


def _round_or_none(value: Optional[float], digits: int | None) -> Optional[float]:
    if value is None or digits is None:
        return value
    return round(value, digits)


def _conv_temperature_f(runtime: "EcowittBridgeRuntime", raw: Any) -> Tuple[Optional[float], str]:
    return runtime.convert_temperature_from_f(raw)


def _conv_temperature_c(runtime: "EcowittBridgeRuntime", raw: Any) -> Tuple[Optional[float], str]:
    return runtime.convert_temperature_from_c(raw)


def _conv_humidity_percent(_: "EcowittBridgeRuntime", raw: Any) -> Tuple[Optional[float], str]:
    return _round_or_none(as_float(raw), 1), "%"


def _conv_wind_mph(runtime: "EcowittBridgeRuntime", raw: Any) -> Tuple[Optional[float], str]:
    return runtime.convert_wind_from_mph(raw)


def _conv_wind_ms(runtime: "EcowittBridgeRuntime", raw: Any) -> Tuple[Optional[float], str]:
    return runtime.convert_wind_from_ms(raw)


def _conv_angle_deg(_: "EcowittBridgeRuntime", raw: Any) -> Tuple[Optional[float], str]:
    return _round_or_none(as_float(raw), 0), "°"


def _conv_uv(_: "EcowittBridgeRuntime", raw: Any) -> Tuple[Optional[float], str | None]:
    return _round_or_none(as_float(raw), 1), None


def _conv_solarrad(_: "EcowittBridgeRuntime", raw: Any) -> Tuple[Optional[float], str]:
    return _round_or_none(as_float(raw), 1), "W/m²"


def _conv_vpd(_: "EcowittBridgeRuntime", raw: Any) -> Tuple[Optional[float], str]:
    return _round_or_none(as_float(raw), 2), "kPa"


def _conv_rain_in(runtime: "EcowittBridgeRuntime", raw: Any) -> Tuple[Optional[float], str]:
    return runtime.convert_rain_from_in(raw)


def _conv_rain_mm(runtime: "EcowittBridgeRuntime", raw: Any) -> Tuple[Optional[float], str]:
    return runtime.convert_rain_from_mm(raw)


def _conv_pressure_inhg(runtime: "EcowittBridgeRuntime", raw: Any) -> Tuple[Optional[float], str]:
    return runtime.convert_pressure_from_inhg(raw)


def _conv_pressure_hpa(runtime: "EcowittBridgeRuntime", raw: Any) -> Tuple[Optional[float], str]:
    return runtime.convert_pressure_from_hpa(raw)


def _conv_float(unit: str | None, precision: int | None = 2) -> Callable[["EcowittBridgeRuntime", Any], Tuple[Optional[float], str | None]]:
    def _inner(_: "EcowittBridgeRuntime", raw: Any) -> Tuple[Optional[float], str | None]:
        return _round_or_none(as_float(raw), precision), unit

    return _inner


def _conv_text(_: "EcowittBridgeRuntime", raw: Any) -> Tuple[str | None, str | None]:
    if raw is None:
        return None, None
    return str(raw), None


BASE_GATEWAY_SENSORS: Tuple[SensorDescription, ...] = (
    SensorDescription("tempinf", "Indoor Temperature", "temperature", "measurement", _conv_temperature_f, device=DeviceLocation.GATEWAY),
    SensorDescription("humidityin", "Indoor Humidity", "humidity", "measurement", _conv_humidity_percent, device=DeviceLocation.GATEWAY),
    SensorDescription("baromabsin", "Pressure (Absolute)", "pressure", "measurement", _conv_pressure_inhg, device=DeviceLocation.GATEWAY),
    SensorDescription("baromrelin", "Pressure (Relative)", "pressure", "measurement", _conv_pressure_inhg, device=DeviceLocation.GATEWAY),
)

BASE_OUTDOOR_SENSORS: Tuple[SensorDescription, ...] = (
    SensorDescription("tempf", "Outdoor Temperature", "temperature", "measurement", _conv_temperature_f),
    SensorDescription("dewpointf", "Dew Point", "temperature", "measurement", _conv_temperature_f),
    SensorDescription("feelslikef", "Feels Like", "temperature", "measurement", _conv_temperature_f),
    SensorDescription("windchillf", "Wind Chill", "temperature", "measurement", _conv_temperature_f),
    SensorDescription("humidity", "Outdoor Humidity", "humidity", "measurement", _conv_humidity_percent),
    SensorDescription("windspeedmph", "Wind Speed", None, "measurement", _conv_wind_mph),
    SensorDescription("windgustmph", "Wind Gust", None, "measurement", _conv_wind_mph),
    SensorDescription("maxdailygust", "Wind Gust (Daily Max)", None, "measurement", _conv_wind_mph),
    SensorDescription("winddir", "Wind Direction", None, None, _conv_angle_deg),
    SensorDescription("uv", "UV Index", None, "measurement", _conv_uv),
    SensorDescription("solarradiation", "Solar Radiation", None, "measurement", _conv_solarrad),
    SensorDescription("vpd", "VPD", None, "measurement", _conv_vpd),
    SensorDescription("rainratein", "Rain Rate", None, "measurement", _conv_rain_in),
    SensorDescription("dailyrainin", "Rain (Daily)", None, "total_increasing", _conv_rain_in),
    SensorDescription("hourlyrainin", "Rain (Hourly)", None, "total_increasing", _conv_rain_in),
    SensorDescription("weeklyrainin", "Rain (Weekly)", None, "total_increasing", _conv_rain_in),
    SensorDescription("monthlyrainin", "Rain (Monthly)", None, "total_increasing", _conv_rain_in),
    SensorDescription("yearlyrainin", "Rain (Yearly)", None, "total_increasing", _conv_rain_in),
    SensorDescription("eventrainin", "Rain (Event)", None, "total_increasing", _conv_rain_in),
    SensorDescription("stormrainin", "Rain (Storm)", None, "total_increasing", _conv_rain_in),
)


CUSTOM_CONVERTERS: Dict[str, Callable[["EcowittBridgeRuntime", Any], Tuple[Any | None, str | None]]] = {
    "float": _conv_float(None),
    "float3": _conv_float(None, 3),
    "temperature_f": _conv_temperature_f,
    "temperature_c": _conv_temperature_c,
    "humidity": _conv_humidity_percent,
    "wind_mph": _conv_wind_mph,
    "wind_ms": _conv_wind_ms,
    "angle": _conv_angle_deg,
    "uv": _conv_uv,
    "solarradiation": _conv_solarrad,
    "vpd": _conv_vpd,
    "rain_in": _conv_rain_in,
    "rain_mm": _conv_rain_mm,
    "pressure_inhg": _conv_pressure_inhg,
    "pressure_hpa": _conv_pressure_hpa,
    "text": _conv_text,
}


def _converter_from_name(
    name: str | None,
    unit: str | None,
    precision: int | None = None,
) -> Callable[["EcowittBridgeRuntime", Any], Tuple[Any | None, str | None]]:
    key = (name or "float").lower()
    if key in ("float", "float3"):
        target_precision = precision if precision is not None else (3 if key == "float3" else 2)
        return _conv_float(unit, target_precision)

    converter = CUSTOM_CONVERTERS.get(key)
    if converter:
        if key == "text" and unit:
            def _with_unit(runtime: "EcowittBridgeRuntime", raw: Any) -> Tuple[Any | None, str | None]:
                value, _ = converter(runtime, raw)
                return value, unit

            return _with_unit
        return converter

    if unit:
        return _conv_float(unit, precision)

    return CUSTOM_CONVERTERS["float"]


# ----------------------------
# Runtime
# ----------------------------


class EcowittBridgeRuntime:
    """Subscribe to Ecowitt flat uploads and publish HA MQTT discovery."""

    def __init__(
        self,
        hass: HomeAssistant,
        in_topic: str,
        discovery_prefix: str,
        state_prefix: str,
        use_local_api: bool = False,
        gateway_base_url: str = "",
        lan_timeout: float = 5.0,
        map_refresh_sec: int = 600,
        publish_lan_common: bool = False,  # currently unused but kept for compatibility
        custom_sensor_config: str = "",
        unit_overrides: Optional[Dict[str, str]] = None,
    ) -> None:
        self.hass = hass
        self.in_topic = in_topic
        self.discovery_prefix = discovery_prefix.rstrip("/")
        self.state_prefix = state_prefix.rstrip("/")
        self._unsub: Callable[[], None] | None = None
        self._availability_online = False
        self._publish_lan_common = publish_lan_common
        self._config_payloads: Dict[str, str] = {}

        overrides = unit_overrides or {}
        self._unit_overrides = {
            "temperature": (overrides.get("temperature") or "").upper(),
            "wind": (overrides.get("wind") or "").lower(),
            "rain": (overrides.get("rain") or "").lower(),
            "pressure": (overrides.get("pressure") or "").lower(),
        }

        self._lan: EcowittLanMapper | None = None
        if use_local_api and gateway_base_url:
            self._lan = EcowittLanMapper(
                hass,
                gateway_base_url,
                lan_timeout,
                map_refresh_sec,
            )

        self._sensor_descriptions: Dict[str, SensorDescription] = {}
        self._ordered_keys: list[str] = []
        self._load_base_descriptions()
        self._load_custom_descriptions(custom_sensor_config)

    # -------------------------------------------------
    # Initialisation helpers
    # -------------------------------------------------

    def _load_base_descriptions(self) -> None:
        for description in (*BASE_GATEWAY_SENSORS, *BASE_OUTDOOR_SENSORS):
            self._sensor_descriptions[description.key] = description
            self._ordered_keys.append(description.key)

    def _load_custom_descriptions(self, raw_config: str) -> None:
        config = (raw_config or "").strip()
        if not config:
            return
        try:
            data = json.loads(config)
        except json.JSONDecodeError as err:
            _LOGGER.error("Invalid custom sensor JSON: %s", err)
            return
        if not isinstance(data, list):
            _LOGGER.error("Custom sensor configuration must be a list of objects")
            return
        for idx, entry in enumerate(data, start=1):
            if not isinstance(entry, dict):
                _LOGGER.warning("Custom sensor entry %s ignored (expected dict)", idx)
                continue
            key = str(entry.get("key") or "").strip()
            if not key:
                _LOGGER.warning("Custom sensor entry %s missing key", idx)
                continue
            name = str(entry.get("name") or key)
            device = str(entry.get("device") or DeviceLocation.OUTDOOR).lower()
            device_hwid = None
            if device.startswith("hwid:"):
                device_hwid = device.split(":", 1)[1].strip().upper() or None
                device = DeviceLocation.OUTDOOR
            if device not in (DeviceLocation.GATEWAY, DeviceLocation.OUTDOOR):
                _LOGGER.warning("Custom sensor %s has unknown device '%s', using outdoor", key, device)
                device = DeviceLocation.OUTDOOR
            precision = entry.get("precision")
            if isinstance(precision, str) and precision.strip():
                try:
                    precision = int(precision)
                except ValueError:
                    _LOGGER.warning(
                        "Custom sensor %s has invalid precision '%s'", key, precision
                    )
                    precision = None
            unit_value = entry.get("unit")
            if unit_value is not None:
                unit_value = str(unit_value)
            converter = _converter_from_name(
                str(entry.get("convert") or "float"),
                unit_value,
                precision,
            )
            explicit_hwid = entry.get("device_hwid")
            if explicit_hwid and not device_hwid:
                device_hwid = str(explicit_hwid).strip().upper()

            description = SensorDescription(
                key=key,
                name=name,
                device_class=entry.get("device_class"),
                state_class=entry.get("state_class"),
                converter=converter,
                device=device,
                entity_category=entry.get("entity_category"),
                icon=entry.get("icon"),
                device_hwid=device_hwid,
            )
            if key not in self._sensor_descriptions:
                self._ordered_keys.append(key)
            self._sensor_descriptions[key] = description
            _LOGGER.debug("Custom sensor registered: %s (%s)", key, name)

    # -------------------------------------------------
    # Unit helpers
    # -------------------------------------------------

    def _target_temperature_unit(self) -> str:
        override = self._unit_overrides["temperature"]
        if override == "C":
            return UnitOfTemperature.CELSIUS
        if override == "F":
            return UnitOfTemperature.FAHRENHEIT
        return UnitOfTemperature.CELSIUS if self.hass.config.units is METRIC_SYSTEM else UnitOfTemperature.FAHRENHEIT

    def _target_wind_unit(self) -> str:
        override = self._unit_overrides["wind"]
        if override in {"m/s", "ms"}:
            return UnitOfSpeed.METERS_PER_SECOND
        if override in {"km/h", "kph"}:
            return UnitOfSpeed.KILOMETERS_PER_HOUR
        if override == "mph":
            return UnitOfSpeed.MILES_PER_HOUR
        return UnitOfSpeed.METERS_PER_SECOND if self.hass.config.units is METRIC_SYSTEM else UnitOfSpeed.MILES_PER_HOUR

    def _target_rain_unit(self) -> str:
        override = self._unit_overrides["rain"]
        if override == "mm":
            return UnitOfLength.MILLIMETERS
        if override == "in":
            return UnitOfLength.INCHES
        return UnitOfLength.MILLIMETERS if self.hass.config.units is METRIC_SYSTEM else UnitOfLength.INCHES

    def _target_pressure_unit(self) -> str:
        override = self._unit_overrides["pressure"]
        if override == "hpa":
            return UnitOfPressure.HPA
        if override == "inhg":
            return UnitOfPressure.INHG
        return UnitOfPressure.HPA if self.hass.config.units is METRIC_SYSTEM else UnitOfPressure.INHG

    def convert_temperature_from_f(self, raw: Any) -> Tuple[Optional[float], str]:
        value = as_float(raw)
        unit = self._target_temperature_unit()
        if value is None:
            return None, unit
        if unit == UnitOfTemperature.CELSIUS:
            return round((value - 32.0) * 5.0 / 9.0, 2), unit
        return round(value, 2), unit

    def convert_temperature_from_c(self, raw: Any) -> Tuple[Optional[float], str]:
        value = as_float(raw)
        unit = self._target_temperature_unit()
        if value is None:
            return None, unit
        if unit == UnitOfTemperature.CELSIUS:
            return round(value, 2), unit
        return round(value * 9.0 / 5.0 + 32.0, 2), unit

    def convert_wind_from_mph(self, raw: Any) -> Tuple[Optional[float], str]:
        value = as_float(raw)
        unit = self._target_wind_unit()
        if value is None:
            return None, unit
        if unit == UnitOfSpeed.METERS_PER_SECOND:
            return round(value * 0.44704, 2), unit
        if unit == UnitOfSpeed.KILOMETERS_PER_HOUR:
            return round(value * 1.609344, 2), unit
        return round(value, 2), unit

    def convert_wind_from_ms(self, raw: Any) -> Tuple[Optional[float], str]:
        value = as_float(raw)
        unit = self._target_wind_unit()
        if value is None:
            return None, unit
        if unit == UnitOfSpeed.METERS_PER_SECOND:
            return round(value, 2), unit
        if unit == UnitOfSpeed.KILOMETERS_PER_HOUR:
            return round(value * 3.6, 2), unit
        return round(value * 2.23693629, 2), unit

    def convert_rain_from_in(self, raw: Any) -> Tuple[Optional[float], str]:
        value = as_float(raw)
        unit = self._target_rain_unit()
        if value is None:
            return None, unit
        if unit == UnitOfLength.MILLIMETERS:
            return round(value * 25.4, 2), unit
        return round(value, 2), unit

    def convert_rain_from_mm(self, raw: Any) -> Tuple[Optional[float], str]:
        value = as_float(raw)
        unit = self._target_rain_unit()
        if value is None:
            return None, unit
        if unit == UnitOfLength.MILLIMETERS:
            return round(value, 2), unit
        return round(value / 25.4, 2), unit

    def convert_pressure_from_inhg(self, raw: Any) -> Tuple[Optional[float], str]:
        value = as_float(raw)
        unit = self._target_pressure_unit()
        if value is None:
            return None, unit
        if unit == UnitOfPressure.HPA:
            return round(value * 33.8638866667, 1), unit
        return round(value, 3), unit

    def convert_pressure_from_hpa(self, raw: Any) -> Tuple[Optional[float], str]:
        value = as_float(raw)
        unit = self._target_pressure_unit()
        if value is None:
            return None, unit
        if unit == UnitOfPressure.HPA:
            return round(value, 1), unit
        return round(value / 33.8638866667, 3), unit

    # -------------------------------------------------
    # Lifecycle
    # -------------------------------------------------

    async def async_start(self) -> None:
        async def _msg_received(msg: ReceiveMessage) -> None:
<<<<<<< HEAD
            payload: Any = msg.payload
            if isinstance(payload, bytes):
                raw_bytes = payload
                text = raw_bytes.decode(errors="ignore")
            elif isinstance(payload, str):
                text = payload
                raw_bytes = payload.encode()
            elif payload is None:
                raw_bytes = b""
                text = ""
            else:
                text = str(payload)
                raw_bytes = text.encode()
=======
            payload = msg.payload or b""
            text = payload.decode(errors="ignore")
>>>>>>> 2173fa87
            raw = parse_flat_payload(text)
            _LOGGER.debug(
                "[RECV] topic=%s bytes=%d sample='%s...'",
                msg.topic,
<<<<<<< HEAD
                len(raw_bytes),
=======
                len(payload),
>>>>>>> 2173fa87
                text[:80],
            )
            await self._handle_flat_gateway(raw)

        self._unsub = await mqtt.async_subscribe(self.hass, self.in_topic, _msg_received, qos=0)
        _LOGGER.info("[MQTT] Subscribed to %s", self.in_topic)
        if self._lan:
            await self._lan.async_start()

    async def async_stop(self) -> None:
        if self._unsub:
            self._unsub()
            self._unsub = None
        if self._availability_online:
            await self._publish_availability(False)
        if self._lan:
            await self._lan.async_stop()

    # -------------------------------------------------
    # Device helpers
    # -------------------------------------------------

    def _gw_device(self, passkey: str) -> Dict[str, Any]:
        return {
            "identifiers": [f"ecowitt_gateway_{passkey}"],
            "manufacturer": "Ecowitt",
            "model": "Gateway",
            "name": f"Ecowitt Gateway {passkey[-6:]}" if passkey != "unknown" else "Ecowitt Gateway",
        }

    def _sensor_device(self, passkey: str, item: SensorItem) -> Dict[str, Any]:
        model = item.img.upper() if item.img else item.typ or "Sensor"
        name = item.name or model
        return {
            "identifiers": [f"ecowitt_sensor_{passkey}_{item.hwid}"],
            "manufacturer": "Ecowitt",
            "model": model,
            "name": f"{name} ({item.hwid})",
            "via_device": f"ecowitt_gateway_{passkey}",
        }

    def _lan_sensor_by_priority(self) -> Optional[SensorItem]:
        if not self._lan:
            return None
        sensors = self._lan.sensors()
        for item in sensors.values():
            if item.idst == "1" and item.img.lower() == "wh90":
                return item
        for item in sensors.values():
            if item.idst == "1" and item.img.lower() == "wh69":
                return item
        for item in sensors.values():
            if item.idst == "1":
                return item
        return None

    def _lan_lookup(self, hwid: str | None) -> Optional[SensorItem]:
        if not hwid or not self._lan:
            return None
        return self._lan.lookup(hwid)

    def _device_for_description(self, passkey: str, description: SensorDescription) -> Dict[str, Any]:
        if description.device_hwid:
            mapped = self._lan_lookup(description.device_hwid)
            if mapped:
                return self._sensor_device(passkey, mapped)
        if description.device == DeviceLocation.GATEWAY:
            return self._gw_device(passkey)
        if self._lan:
            preferred = self._lan_sensor_by_priority()
            if preferred:
                return self._sensor_device(passkey, preferred)
        return self._gw_device(passkey)

    # -------------------------------------------------
    # MQTT discovery helpers
    # -------------------------------------------------

    async def _publish_availability(self, online: bool) -> None:
        topic = f"{self.state_prefix}/availability"
        payload = "online" if online else "offline"
        await mqtt.async_publish(self.hass, topic, payload, retain=True)
        self._availability_online = online

    async def _publish_cfg(
        self,
        description: SensorDescription,
        device: Dict[str, Any],
        unique_id: str,
        unit: str | None,
    ) -> None:
        topic = f"{self.discovery_prefix}/sensor/{unique_id}/config"
        payload: Dict[str, Any] = {
            "name": description.name,
            "uniq_id": unique_id,
            "stat_t": f"{self.state_prefix}/{unique_id}/state",
            "avty_t": f"{self.state_prefix}/availability",
            "dev": device,
        }
        if unit:
            payload["unit_of_meas"] = unit
        if description.device_class:
            payload["dev_cla"] = description.device_class
        if description.state_class:
            payload["stat_cla"] = description.state_class
        if description.entity_category:
            payload["ent_cat"] = description.entity_category
        if description.icon:
            payload["icon"] = description.icon

        payload_json = json.dumps(payload, sort_keys=True)
        if self._config_payloads.get(unique_id) == payload_json:
            return
        self._config_payloads[unique_id] = payload_json
        await mqtt.async_publish(self.hass, topic, payload_json, retain=True)
        _LOGGER.info("[DISCOVERY] %s → %s", topic, description.name)

    async def _publish_val(self, unique_id: str, value: Any | None) -> None:
        topic = f"{self.state_prefix}/{unique_id}/state"
        await mqtt.async_publish(self.hass, topic, json.dumps(value), retain=True)

    # -------------------------------------------------
    # Message handling
    # -------------------------------------------------

    async def _handle_flat_gateway(self, raw: Dict[str, Any]) -> None:
        passkey = (raw.get("PASSKEY") or "unknown").lower()
        if not self._availability_online:
            await self._publish_availability(True)

        gateway_device = self._gw_device(passkey)
        cached_devices: Dict[str, Dict[str, Any]] = {
            DeviceLocation.GATEWAY: gateway_device,
        }

        try:
            for key in self._ordered_keys:
                description = self._sensor_descriptions.get(key)
                if not description or key not in raw:
                    continue

                device_key = description.device_hwid or description.device
                if device_key not in cached_devices:
                    cached_devices[device_key] = self._device_for_description(passkey, description)
                device = cached_devices[device_key]

                unique_id = f"ecowitt_{passkey}_{key}".lower()
                value, unit = description.converter(self, raw.get(key))

                await self._publish_cfg(description, device, unique_id, unit)
                await self._publish_val(unique_id, value)
        except Exception as exc:  # pragma: no cover - defensive log
            _LOGGER.exception("Failed to process MQTT payload: %s", exc)

        _LOGGER.debug("[MQTT] Processed payload for passkey=%s", passkey)<|MERGE_RESOLUTION|>--- conflicted
+++ resolved
@@ -483,33 +483,13 @@
 
     async def async_start(self) -> None:
         async def _msg_received(msg: ReceiveMessage) -> None:
-<<<<<<< HEAD
-            payload: Any = msg.payload
-            if isinstance(payload, bytes):
-                raw_bytes = payload
-                text = raw_bytes.decode(errors="ignore")
-            elif isinstance(payload, str):
-                text = payload
-                raw_bytes = payload.encode()
-            elif payload is None:
-                raw_bytes = b""
-                text = ""
-            else:
-                text = str(payload)
-                raw_bytes = text.encode()
-=======
             payload = msg.payload or b""
             text = payload.decode(errors="ignore")
->>>>>>> 2173fa87
             raw = parse_flat_payload(text)
             _LOGGER.debug(
                 "[RECV] topic=%s bytes=%d sample='%s...'",
                 msg.topic,
-<<<<<<< HEAD
-                len(raw_bytes),
-=======
                 len(payload),
->>>>>>> 2173fa87
                 text[:80],
             )
             await self._handle_flat_gateway(raw)

from __future__ import annotations

import json
import logging
import re
from dataclasses import dataclass
from typing import Any, Callable, Dict, Optional, Tuple

from homeassistant.components import mqtt
from homeassistant.const import (
    UnitOfLength,
    UnitOfPressure,
    UnitOfSpeed,
    UnitOfTemperature,
)
from homeassistant.core import HomeAssistant
from homeassistant.util.unit_system import METRIC_SYSTEM

from .lan_mapper import EcowittLanMapper, SensorItem

_LOGGER = logging.getLogger(__name__)

# ----------------------------
# Helpers & unit conversion
# ----------------------------

_RE_KV = re.compile(r"([^=&]+)=([^&]*)")


def parse_flat_payload(raw: str) -> Dict[str, str]:
    """Parse a flat Ecowitt upload (key=value&...)."""

    out: Dict[str, str] = {}
    for match in _RE_KV.finditer(raw):
        key = match.group(1)
        value = match.group(2)
        out[key] = value
    return out


def as_float(value: Any) -> Optional[float]:
    """Convert payload values to floats (accepts comma, units appended)."""

    if value is None:
        return None
    if isinstance(value, (int, float)):
        return float(value)
    text = str(value).strip()
    text = text.replace(",", ".")
    if not text:
        return None
    try:
        return float(text)
    except ValueError:
        match = re.search(r"[-+]?\d+(\.\d+)?", text)
        if match:
            try:
                return float(match.group(0))
            except ValueError:
                return None
        return None


# ----------------------------
# Sensor descriptions & converters
# ----------------------------


class DeviceLocation:
    """Simple enum-ish helper for device assignment."""

    GATEWAY = "gateway"
    OUTDOOR = "outdoor"


@dataclass(frozen=True)
class SensorDescription:
    key: str
    name: str
    device_class: str | None
    state_class: str | None
    converter: Callable[["EcowittBridgeRuntime", Any], Tuple[Any | None, str | None]]
    device: str = DeviceLocation.OUTDOOR
    entity_category: str | None = None
    icon: str | None = None
    device_hwid: str | None = None


def _round_or_none(value: Optional[float], digits: int | None) -> Optional[float]:
    if value is None or digits is None:
        return value
    return round(value, digits)


def _conv_temperature_f(runtime: "EcowittBridgeRuntime", raw: Any) -> Tuple[Optional[float], str]:
    return runtime.convert_temperature_from_f(raw)


def _conv_temperature_c(runtime: "EcowittBridgeRuntime", raw: Any) -> Tuple[Optional[float], str]:
    return runtime.convert_temperature_from_c(raw)


def _conv_humidity_percent(_: "EcowittBridgeRuntime", raw: Any) -> Tuple[Optional[float], str]:
    return _round_or_none(as_float(raw), 1), "%"


def _conv_wind_mph(runtime: "EcowittBridgeRuntime", raw: Any) -> Tuple[Optional[float], str]:
    return runtime.convert_wind_from_mph(raw)


def _conv_wind_ms(runtime: "EcowittBridgeRuntime", raw: Any) -> Tuple[Optional[float], str]:
    return runtime.convert_wind_from_ms(raw)


def _conv_angle_deg(_: "EcowittBridgeRuntime", raw: Any) -> Tuple[Optional[float], str]:
    return _round_or_none(as_float(raw), 0), "°"


def _conv_uv(_: "EcowittBridgeRuntime", raw: Any) -> Tuple[Optional[float], str | None]:
    return _round_or_none(as_float(raw), 1), None


def _conv_solarrad(_: "EcowittBridgeRuntime", raw: Any) -> Tuple[Optional[float], str]:
    return _round_or_none(as_float(raw), 1), "W/m²"


def _conv_vpd(_: "EcowittBridgeRuntime", raw: Any) -> Tuple[Optional[float], str]:
    return _round_or_none(as_float(raw), 2), "kPa"


def _conv_rain_in(runtime: "EcowittBridgeRuntime", raw: Any) -> Tuple[Optional[float], str]:
    return runtime.convert_rain_from_in(raw)


def _conv_rain_mm(runtime: "EcowittBridgeRuntime", raw: Any) -> Tuple[Optional[float], str]:
    return runtime.convert_rain_from_mm(raw)


def _conv_pressure_inhg(runtime: "EcowittBridgeRuntime", raw: Any) -> Tuple[Optional[float], str]:
    return runtime.convert_pressure_from_inhg(raw)


def _conv_pressure_hpa(runtime: "EcowittBridgeRuntime", raw: Any) -> Tuple[Optional[float], str]:
    return runtime.convert_pressure_from_hpa(raw)


def _conv_float(unit: str | None, precision: int | None = 2) -> Callable[["EcowittBridgeRuntime", Any], Tuple[Optional[float], str | None]]:
    def _inner(_: "EcowittBridgeRuntime", raw: Any) -> Tuple[Optional[float], str | None]:
        return _round_or_none(as_float(raw), precision), unit

    return _inner


def _conv_text(_: "EcowittBridgeRuntime", raw: Any) -> Tuple[str | None, str | None]:
    if raw is None:
        return None, None
    return str(raw), None


BASE_GATEWAY_SENSORS: Tuple[SensorDescription, ...] = (
    SensorDescription("tempinf", "Indoor Temperature", "temperature", "measurement", _conv_temperature_f, device=DeviceLocation.GATEWAY),
    SensorDescription("humidityin", "Indoor Humidity", "humidity", "measurement", _conv_humidity_percent, device=DeviceLocation.GATEWAY),
    SensorDescription("baromabsin", "Pressure (Absolute)", "pressure", "measurement", _conv_pressure_inhg, device=DeviceLocation.GATEWAY),
    SensorDescription("baromrelin", "Pressure (Relative)", "pressure", "measurement", _conv_pressure_inhg, device=DeviceLocation.GATEWAY),
)

BASE_OUTDOOR_SENSORS: Tuple[SensorDescription, ...] = (
    SensorDescription("tempf", "Outdoor Temperature", "temperature", "measurement", _conv_temperature_f),
    SensorDescription("dewpointf", "Dew Point", "temperature", "measurement", _conv_temperature_f),
    SensorDescription("feelslikef", "Feels Like", "temperature", "measurement", _conv_temperature_f),
    SensorDescription("windchillf", "Wind Chill", "temperature", "measurement", _conv_temperature_f),
    SensorDescription("humidity", "Outdoor Humidity", "humidity", "measurement", _conv_humidity_percent),
    SensorDescription("windspeedmph", "Wind Speed", None, "measurement", _conv_wind_mph),
    SensorDescription("windgustmph", "Wind Gust", None, "measurement", _conv_wind_mph),
    SensorDescription("maxdailygust", "Wind Gust (Daily Max)", None, "measurement", _conv_wind_mph),
    SensorDescription("winddir", "Wind Direction", None, None, _conv_angle_deg),
    SensorDescription("uv", "UV Index", None, "measurement", _conv_uv),
    SensorDescription("solarradiation", "Solar Radiation", None, "measurement", _conv_solarrad),
    SensorDescription("vpd", "VPD", None, "measurement", _conv_vpd),
    SensorDescription("rainratein", "Rain Rate", None, "measurement", _conv_rain_in),
    SensorDescription("dailyrainin", "Rain (Daily)", None, "total_increasing", _conv_rain_in),
    SensorDescription("hourlyrainin", "Rain (Hourly)", None, "total_increasing", _conv_rain_in),
    SensorDescription("weeklyrainin", "Rain (Weekly)", None, "total_increasing", _conv_rain_in),
    SensorDescription("monthlyrainin", "Rain (Monthly)", None, "total_increasing", _conv_rain_in),
    SensorDescription("yearlyrainin", "Rain (Yearly)", None, "total_increasing", _conv_rain_in),
    SensorDescription("eventrainin", "Rain (Event)", None, "total_increasing", _conv_rain_in),
    SensorDescription("stormrainin", "Rain (Storm)", None, "total_increasing", _conv_rain_in),
)


CUSTOM_CONVERTERS: Dict[str, Callable[["EcowittBridgeRuntime", Any], Tuple[Any | None, str | None]]] = {
    "float": _conv_float(None),
    "float3": _conv_float(None, 3),
    "temperature_f": _conv_temperature_f,
    "temperature_c": _conv_temperature_c,
    "humidity": _conv_humidity_percent,
    "wind_mph": _conv_wind_mph,
    "wind_ms": _conv_wind_ms,
    "angle": _conv_angle_deg,
    "uv": _conv_uv,
    "solarradiation": _conv_solarrad,
    "vpd": _conv_vpd,
    "rain_in": _conv_rain_in,
    "rain_mm": _conv_rain_mm,
    "pressure_inhg": _conv_pressure_inhg,
    "pressure_hpa": _conv_pressure_hpa,
    "text": _conv_text,
}


def _converter_from_name(
    name: str | None,
    unit: str | None,
    precision: int | None = None,
) -> Callable[["EcowittBridgeRuntime", Any], Tuple[Any | None, str | None]]:
    key = (name or "float").lower()
    if key in ("float", "float3"):
        target_precision = precision if precision is not None else (3 if key == "float3" else 2)
        return _conv_float(unit, target_precision)

    converter = CUSTOM_CONVERTERS.get(key)
    if converter:
        if key == "text" and unit:
            def _with_unit(runtime: "EcowittBridgeRuntime", raw: Any) -> Tuple[Any | None, str | None]:
                value, _ = converter(runtime, raw)
                return value, unit

            return _with_unit
        return converter

    if unit:
        return _conv_float(unit, precision)

    return CUSTOM_CONVERTERS["float"]


# ----------------------------
# Runtime
# ----------------------------


class EcowittBridgeRuntime:
    """Subscribe to Ecowitt flat uploads and publish HA MQTT discovery."""

    def __init__(
        self,
        hass: HomeAssistant,
        in_topic: str,
        discovery_prefix: str,
        state_prefix: str,
        use_local_api: bool = False,
        gateway_base_url: str = "",
        lan_timeout: float = 5.0,
        map_refresh_sec: int = 600,
        publish_lan_common: bool = False,  # currently unused but kept for compatibility
        custom_sensor_config: str = "",
        unit_overrides: Optional[Dict[str, str]] = None,
    ) -> None:
        self.hass = hass
        self.in_topic = in_topic
        self.discovery_prefix = discovery_prefix.rstrip("/")
        self.state_prefix = state_prefix.rstrip("/")
        self._unsub: Callable[[], None] | None = None
        self._availability_online = False
        self._publish_lan_common = publish_lan_common
        self._config_payloads: Dict[str, str] = {}

        overrides = unit_overrides or {}
        self._unit_overrides = {
            "temperature": (overrides.get("temperature") or "").upper(),
            "wind": (overrides.get("wind") or "").lower(),
            "rain": (overrides.get("rain") or "").lower(),
            "pressure": (overrides.get("pressure") or "").lower(),
        }

        self._lan: EcowittLanMapper | None = None
        if use_local_api and gateway_base_url:
            self._lan = EcowittLanMapper(
                hass,
                gateway_base_url,
                lan_timeout,
                map_refresh_sec,
            )

        self._sensor_descriptions: Dict[str, SensorDescription] = {}
        self._ordered_keys: list[str] = []
        self._load_base_descriptions()
        self._load_custom_descriptions(custom_sensor_config)

    # -------------------------------------------------
    # Initialisation helpers
    # -------------------------------------------------

    def _load_base_descriptions(self) -> None:
        for description in (*BASE_GATEWAY_SENSORS, *BASE_OUTDOOR_SENSORS):
            self._sensor_descriptions[description.key] = description
            self._ordered_keys.append(description.key)

    def _load_custom_descriptions(self, raw_config: str) -> None:
        config = (raw_config or "").strip()
        if not config:
            return
        try:
            data = json.loads(config)
        except json.JSONDecodeError as err:
            _LOGGER.error("Invalid custom sensor JSON: %s", err)
            return
        if not isinstance(data, list):
            _LOGGER.error("Custom sensor configuration must be a list of objects")
            return
        for idx, entry in enumerate(data, start=1):
            if not isinstance(entry, dict):
                _LOGGER.warning("Custom sensor entry %s ignored (expected dict)", idx)
                continue
            key = str(entry.get("key") or "").strip()
            if not key:
                _LOGGER.warning("Custom sensor entry %s missing key", idx)
                continue
            name = str(entry.get("name") or key)
            device = str(entry.get("device") or DeviceLocation.OUTDOOR).lower()
            device_hwid = None
            if device.startswith("hwid:"):
                device_hwid = device.split(":", 1)[1].strip().upper() or None
                device = DeviceLocation.OUTDOOR
            if device not in (DeviceLocation.GATEWAY, DeviceLocation.OUTDOOR):
                _LOGGER.warning("Custom sensor %s has unknown device '%s', using outdoor", key, device)
                device = DeviceLocation.OUTDOOR
            precision = entry.get("precision")
            if isinstance(precision, str) and precision.strip():
                try:
                    precision = int(precision)
                except ValueError:
                    _LOGGER.warning(
                        "Custom sensor %s has invalid precision '%s'", key, precision
                    )
                    precision = None
            unit_value = entry.get("unit")
            if unit_value is not None:
                unit_value = str(unit_value)
            converter = _converter_from_name(
                str(entry.get("convert") or "float"),
                unit_value,
                precision,
            )
            explicit_hwid = entry.get("device_hwid")
            if explicit_hwid and not device_hwid:
                device_hwid = str(explicit_hwid).strip().upper()

            description = SensorDescription(
                key=key,
                name=name,
                device_class=entry.get("device_class"),
                state_class=entry.get("state_class"),
                converter=converter,
                device=device,
                entity_category=entry.get("entity_category"),
                icon=entry.get("icon"),
                device_hwid=device_hwid,
            )
            if key not in self._sensor_descriptions:
                self._ordered_keys.append(key)
            self._sensor_descriptions[key] = description
            _LOGGER.debug("Custom sensor registered: %s (%s)", key, name)

    # -------------------------------------------------
    # Unit helpers
    # -------------------------------------------------

    def _target_temperature_unit(self) -> str:
        override = self._unit_overrides["temperature"]
        if override == "C":
            return UnitOfTemperature.CELSIUS
        if override == "F":
            return UnitOfTemperature.FAHRENHEIT
        return UnitOfTemperature.CELSIUS if self.hass.config.units is METRIC_SYSTEM else UnitOfTemperature.FAHRENHEIT

    def _target_wind_unit(self) -> str:
        override = self._unit_overrides["wind"]
        if override in {"m/s", "ms"}:
            return UnitOfSpeed.METERS_PER_SECOND
        if override in {"km/h", "kph"}:
            return UnitOfSpeed.KILOMETERS_PER_HOUR
        if override == "mph":
            return UnitOfSpeed.MILES_PER_HOUR
        return UnitOfSpeed.METERS_PER_SECOND if self.hass.config.units is METRIC_SYSTEM else UnitOfSpeed.MILES_PER_HOUR

    def _target_rain_unit(self) -> str:
        override = self._unit_overrides["rain"]
        if override == "mm":
            return UnitOfLength.MILLIMETERS
        if override == "in":
            return UnitOfLength.INCHES
        return UnitOfLength.MILLIMETERS if self.hass.config.units is METRIC_SYSTEM else UnitOfLength.INCHES

    def _target_pressure_unit(self) -> str:
        override = self._unit_overrides["pressure"]
        if override == "hpa":
            return UnitOfPressure.HPA
        if override == "inhg":
            return UnitOfPressure.INHG
        return UnitOfPressure.HPA if self.hass.config.units is METRIC_SYSTEM else UnitOfPressure.INHG

    def convert_temperature_from_f(self, raw: Any) -> Tuple[Optional[float], str]:
        value = as_float(raw)
        unit = self._target_temperature_unit()
        if value is None:
            return None, unit
        if unit == UnitOfTemperature.CELSIUS:
            return round((value - 32.0) * 5.0 / 9.0, 2), unit
        return round(value, 2), unit

    def convert_temperature_from_c(self, raw: Any) -> Tuple[Optional[float], str]:
        value = as_float(raw)
        unit = self._target_temperature_unit()
        if value is None:
            return None, unit
        if unit == UnitOfTemperature.CELSIUS:
            return round(value, 2), unit
        return round(value * 9.0 / 5.0 + 32.0, 2), unit

    def convert_wind_from_mph(self, raw: Any) -> Tuple[Optional[float], str]:
        value = as_float(raw)
        unit = self._target_wind_unit()
        if value is None:
            return None, unit
        if unit == UnitOfSpeed.METERS_PER_SECOND:
            return round(value * 0.44704, 2), unit
        if unit == UnitOfSpeed.KILOMETERS_PER_HOUR:
            return round(value * 1.609344, 2), unit
        return round(value, 2), unit

    def convert_wind_from_ms(self, raw: Any) -> Tuple[Optional[float], str]:
        value = as_float(raw)
        unit = self._target_wind_unit()
        if value is None:
            return None, unit
        if unit == UnitOfSpeed.METERS_PER_SECOND:
            return round(value, 2), unit
        if unit == UnitOfSpeed.KILOMETERS_PER_HOUR:
            return round(value * 3.6, 2), unit
        return round(value * 2.23693629, 2), unit

    def convert_rain_from_in(self, raw: Any) -> Tuple[Optional[float], str]:
        value = as_float(raw)
        unit = self._target_rain_unit()
        if value is None:
            return None, unit
        if unit == UnitOfLength.MILLIMETERS:
            return round(value * 25.4, 2), unit
        return round(value, 2), unit

    def convert_rain_from_mm(self, raw: Any) -> Tuple[Optional[float], str]:
        value = as_float(raw)
        unit = self._target_rain_unit()
        if value is None:
            return None, unit
        if unit == UnitOfLength.MILLIMETERS:
            return round(value, 2), unit
        return round(value / 25.4, 2), unit

    def convert_pressure_from_inhg(self, raw: Any) -> Tuple[Optional[float], str]:
        value = as_float(raw)
        unit = self._target_pressure_unit()
        if value is None:
            return None, unit
        if unit == UnitOfPressure.HPA:
            return round(value * 33.8638866667, 1), unit
        return round(value, 3), unit

    def convert_pressure_from_hpa(self, raw: Any) -> Tuple[Optional[float], str]:
        value = as_float(raw)
        unit = self._target_pressure_unit()
        if value is None:
            return None, unit
        if unit == UnitOfPressure.HPA:
            return round(value, 1), unit
        return round(value / 33.8638866667, 3), unit

    # -------------------------------------------------
    # Lifecycle
    # -------------------------------------------------

    async def async_start(self) -> None:
<<<<<<< HEAD
        async def _msg_received(message: mqtt.ReceiveMessage) -> None:
            payload = message.payload
            if isinstance(payload, bytes):
                text = payload.decode(errors="ignore")
            else:
                text = str(payload)
            raw = parse_flat_payload(text)
            payload_len = len(payload) if payload is not None else 0
            _LOGGER.debug(
                "[RECV] topic=%s bytes=%d sample='%s...'",
                message.topic,
                payload_len,
                text[:80],
            )
            await self._handle_flat_gateway(raw)

        # Publish availability upfront (Home Assistant 2025 guideline) so HA
        # immediately knows the bridge is awaiting data after a restart.
        await self._publish_availability(False)
        self._unsub = await mqtt.async_subscribe(
            self.hass,
            self.in_topic,
            _msg_received,
            qos=0,
            encoding=None,
        )
=======
        async def _msg_received(topic: str, payload: bytes, qos: int) -> None:
            text = payload.decode(errors="ignore")
            raw = parse_flat_payload(text)
            _LOGGER.debug("[RECV] topic=%s bytes=%d sample='%s...'", topic, len(payload), text[:80])
            await self._handle_flat_gateway(raw)

        self._unsub = await mqtt.async_subscribe(self.hass, self.in_topic, _msg_received, qos=0)
>>>>>>> 5236db32
        _LOGGER.info("[MQTT] Subscribed to %s", self.in_topic)
        if self._lan:
            await self._lan.async_start()

    async def async_stop(self) -> None:
        if self._unsub:
            self._unsub()
            self._unsub = None
<<<<<<< HEAD
        # Always publish offline on shutdown to clear retained online state if no
        # new payloads arrive after unloading the integration.
        await self._publish_availability(False)
=======
        if self._availability_online:
            await self._publish_availability(False)
>>>>>>> 5236db32
        if self._lan:
            await self._lan.async_stop()

    # -------------------------------------------------
    # Device helpers
    # -------------------------------------------------

    def _gw_device(self, passkey: str) -> Dict[str, Any]:
        return {
            "identifiers": [f"ecowitt_gateway_{passkey}"],
            "manufacturer": "Ecowitt",
            "model": "Gateway",
            "name": f"Ecowitt Gateway {passkey[-6:]}" if passkey != "unknown" else "Ecowitt Gateway",
        }

    def _sensor_device(self, passkey: str, item: SensorItem) -> Dict[str, Any]:
        model = item.img.upper() if item.img else item.typ or "Sensor"
        name = item.name or model
        return {
            "identifiers": [f"ecowitt_sensor_{passkey}_{item.hwid}"],
            "manufacturer": "Ecowitt",
            "model": model,
            "name": f"{name} ({item.hwid})",
            "via_device": f"ecowitt_gateway_{passkey}",
        }

    def _lan_sensor_by_priority(self) -> Optional[SensorItem]:
        if not self._lan:
            return None
        sensors = self._lan.sensors()
        for item in sensors.values():
            if item.idst == "1" and item.img.lower() == "wh90":
                return item
        for item in sensors.values():
            if item.idst == "1" and item.img.lower() == "wh69":
                return item
        for item in sensors.values():
            if item.idst == "1":
                return item
        return None

    def _lan_lookup(self, hwid: str | None) -> Optional[SensorItem]:
        if not hwid or not self._lan:
            return None
        return self._lan.lookup(hwid)

    def _device_for_description(self, passkey: str, description: SensorDescription) -> Dict[str, Any]:
        if description.device_hwid:
            mapped = self._lan_lookup(description.device_hwid)
            if mapped:
                return self._sensor_device(passkey, mapped)
        if description.device == DeviceLocation.GATEWAY:
            return self._gw_device(passkey)
        if self._lan:
            preferred = self._lan_sensor_by_priority()
            if preferred:
                return self._sensor_device(passkey, preferred)
        return self._gw_device(passkey)

    # -------------------------------------------------
    # MQTT discovery helpers
    # -------------------------------------------------

    async def _publish_availability(self, online: bool) -> None:
        topic = f"{self.state_prefix}/availability"
        payload = "online" if online else "offline"
        await mqtt.async_publish(self.hass, topic, payload, retain=True)
        self._availability_online = online

    async def _publish_cfg(
        self,
        description: SensorDescription,
        device: Dict[str, Any],
        unique_id: str,
        unit: str | None,
    ) -> None:
        topic = f"{self.discovery_prefix}/sensor/{unique_id}/config"
        payload: Dict[str, Any] = {
            "name": description.name,
            "uniq_id": unique_id,
            "stat_t": f"{self.state_prefix}/{unique_id}/state",
            "avty_t": f"{self.state_prefix}/availability",
            "dev": device,
        }
        if unit:
            payload["unit_of_meas"] = unit
        if description.device_class:
            payload["dev_cla"] = description.device_class
        if description.state_class:
            payload["stat_cla"] = description.state_class
        if description.entity_category:
            payload["ent_cat"] = description.entity_category
        if description.icon:
            payload["icon"] = description.icon

        payload_json = json.dumps(payload, sort_keys=True)
        if self._config_payloads.get(unique_id) == payload_json:
            return
        self._config_payloads[unique_id] = payload_json
        await mqtt.async_publish(self.hass, topic, payload_json, retain=True)
        _LOGGER.info("[DISCOVERY] %s → %s", topic, description.name)

    async def _publish_val(self, unique_id: str, value: Any | None) -> None:
        topic = f"{self.state_prefix}/{unique_id}/state"
        await mqtt.async_publish(self.hass, topic, json.dumps(value), retain=True)

    # -------------------------------------------------
    # Message handling
    # -------------------------------------------------

    async def _handle_flat_gateway(self, raw: Dict[str, Any]) -> None:
        passkey = (raw.get("PASSKEY") or "unknown").lower()
        if not self._availability_online:
            await self._publish_availability(True)

        gateway_device = self._gw_device(passkey)
        cached_devices: Dict[str, Dict[str, Any]] = {
            DeviceLocation.GATEWAY: gateway_device,
        }

        try:
            for key in self._ordered_keys:
                description = self._sensor_descriptions.get(key)
                if not description or key not in raw:
                    continue

                device_key = description.device_hwid or description.device
                if device_key not in cached_devices:
                    cached_devices[device_key] = self._device_for_description(passkey, description)
                device = cached_devices[device_key]

                unique_id = f"ecowitt_{passkey}_{key}".lower()
                value, unit = description.converter(self, raw.get(key))

                await self._publish_cfg(description, device, unique_id, unit)
                await self._publish_val(unique_id, value)
        except Exception as exc:  # pragma: no cover - defensive log
            _LOGGER.exception("Failed to process MQTT payload: %s", exc)

        _LOGGER.debug("[MQTT] Processed payload for passkey=%s", passkey)<|MERGE_RESOLUTION|>--- conflicted
+++ resolved
@@ -481,34 +481,6 @@
     # -------------------------------------------------
 
     async def async_start(self) -> None:
-<<<<<<< HEAD
-        async def _msg_received(message: mqtt.ReceiveMessage) -> None:
-            payload = message.payload
-            if isinstance(payload, bytes):
-                text = payload.decode(errors="ignore")
-            else:
-                text = str(payload)
-            raw = parse_flat_payload(text)
-            payload_len = len(payload) if payload is not None else 0
-            _LOGGER.debug(
-                "[RECV] topic=%s bytes=%d sample='%s...'",
-                message.topic,
-                payload_len,
-                text[:80],
-            )
-            await self._handle_flat_gateway(raw)
-
-        # Publish availability upfront (Home Assistant 2025 guideline) so HA
-        # immediately knows the bridge is awaiting data after a restart.
-        await self._publish_availability(False)
-        self._unsub = await mqtt.async_subscribe(
-            self.hass,
-            self.in_topic,
-            _msg_received,
-            qos=0,
-            encoding=None,
-        )
-=======
         async def _msg_received(topic: str, payload: bytes, qos: int) -> None:
             text = payload.decode(errors="ignore")
             raw = parse_flat_payload(text)
@@ -516,7 +488,6 @@
             await self._handle_flat_gateway(raw)
 
         self._unsub = await mqtt.async_subscribe(self.hass, self.in_topic, _msg_received, qos=0)
->>>>>>> 5236db32
         _LOGGER.info("[MQTT] Subscribed to %s", self.in_topic)
         if self._lan:
             await self._lan.async_start()
@@ -525,14 +496,8 @@
         if self._unsub:
             self._unsub()
             self._unsub = None
-<<<<<<< HEAD
-        # Always publish offline on shutdown to clear retained online state if no
-        # new payloads arrive after unloading the integration.
-        await self._publish_availability(False)
-=======
         if self._availability_online:
             await self._publish_availability(False)
->>>>>>> 5236db32
         if self._lan:
             await self._lan.async_stop()
 

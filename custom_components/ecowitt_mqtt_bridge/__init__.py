from __future__ import annotations
import logging
from typing import Any

from homeassistant.config_entries import ConfigEntry
from homeassistant.core import HomeAssistant
from homeassistant.exceptions import ConfigEntryNotReady

from .const import (
    DOMAIN,
    DEFAULTS,
    CONF_IN_TOPIC,
    CONF_DISCOVERY_PREFIX,
    CONF_STATE_PREFIX,
    CONF_USE_LOCAL_API,
    CONF_BASE_URL,
    CONF_LAN_TIMEOUT,
    CONF_MAP_REFRESH,
    CONF_PUBLISH_LAN_COMMON,
    CONF_CUSTOM_SENSORS,
    CONF_UNIT_TEMP,
    CONF_UNIT_WIND,
    CONF_UNIT_RAIN,
    CONF_UNIT_PRESS,
)
from .mqtt_handler import EcowittBridgeRuntime

_LOGGER = logging.getLogger(__name__)


async def async_setup(hass: HomeAssistant, config: dict) -> bool:
    """Set up via YAML is not supported."""
    return True


async def async_setup_entry(hass: HomeAssistant, entry: ConfigEntry) -> bool:
    """Boot strap the runtime that bridges MQTT payloads into HA discovery."""

    hass.data.setdefault(DOMAIN, {})

<<<<<<< HEAD
    # Home Assistant 2025+: runtime should respect option overrides in addition
    # to the original config data to allow adjustments from the options flow.
    data: dict[str, Any] = {**DEFAULTS, **entry.data, **entry.options}
=======
    data: dict[str, Any] = {**DEFAULTS, **entry.data}
>>>>>>> 4073eda2

    runtime = EcowittBridgeRuntime(
        hass,
        in_topic=data[CONF_IN_TOPIC],
        discovery_prefix=data[CONF_DISCOVERY_PREFIX],
        state_prefix=data[CONF_STATE_PREFIX],
        use_local_api=data[CONF_USE_LOCAL_API],
        gateway_base_url=data[CONF_BASE_URL],
        lan_timeout=float(data[CONF_LAN_TIMEOUT]),
        map_refresh_sec=int(data[CONF_MAP_REFRESH]),
        publish_lan_common=bool(data[CONF_PUBLISH_LAN_COMMON]),
        custom_sensor_config=str(data.get(CONF_CUSTOM_SENSORS, "")),
        unit_overrides={
            "temperature": data.get(CONF_UNIT_TEMP, ""),
            "wind": data.get(CONF_UNIT_WIND, ""),
            "rain": data.get(CONF_UNIT_RAIN, ""),
            "pressure": data.get(CONF_UNIT_PRESS, ""),
        },
    )

    try:
        await runtime.async_start()
    except Exception as exc:  # pragma: no cover - defensive log
        await runtime.async_stop()
        raise ConfigEntryNotReady(f"Failed to start Ecowitt bridge: {exc}") from exc

    unsub_update = entry.add_update_listener(_async_entry_updated)
    hass.data[DOMAIN][entry.entry_id] = {
        "runtime": runtime,
        "unsub_update": unsub_update,
    }

    _LOGGER.info("ecowitt_mqtt_bridge: setup entry OK (title=%s)", entry.title)
    return True


async def async_unload_entry(hass: HomeAssistant, entry: ConfigEntry) -> bool:
    """Stop the runtime when a config entry is removed or reloaded."""

    entry_data = hass.data.get(DOMAIN, {}).pop(entry.entry_id, None)
    if not entry_data:
        return True

    if (unsub := entry_data.get("unsub_update")) is not None:
        unsub()

    runtime: EcowittBridgeRuntime | None = entry_data.get("runtime")
    if runtime:
        await runtime.async_stop()

    _LOGGER.info("ecowitt_mqtt_bridge: unload entry OK (title=%s)", entry.title)
    return True


async def _async_entry_updated(hass: HomeAssistant, entry: ConfigEntry) -> None:
    """Handle runtime reload when the entry is updated via the UI."""

    await async_unload_entry(hass, entry)
    await async_setup_entry(hass, entry)<|MERGE_RESOLUTION|>--- conflicted
+++ resolved
@@ -1,106 +1,100 @@
-from __future__ import annotations
-import logging
-from typing import Any
-
-from homeassistant.config_entries import ConfigEntry
-from homeassistant.core import HomeAssistant
-from homeassistant.exceptions import ConfigEntryNotReady
-
-from .const import (
-    DOMAIN,
-    DEFAULTS,
-    CONF_IN_TOPIC,
-    CONF_DISCOVERY_PREFIX,
-    CONF_STATE_PREFIX,
-    CONF_USE_LOCAL_API,
-    CONF_BASE_URL,
-    CONF_LAN_TIMEOUT,
-    CONF_MAP_REFRESH,
-    CONF_PUBLISH_LAN_COMMON,
-    CONF_CUSTOM_SENSORS,
-    CONF_UNIT_TEMP,
-    CONF_UNIT_WIND,
-    CONF_UNIT_RAIN,
-    CONF_UNIT_PRESS,
-)
-from .mqtt_handler import EcowittBridgeRuntime
-
-_LOGGER = logging.getLogger(__name__)
-
-
-async def async_setup(hass: HomeAssistant, config: dict) -> bool:
-    """Set up via YAML is not supported."""
-    return True
-
-
-async def async_setup_entry(hass: HomeAssistant, entry: ConfigEntry) -> bool:
-    """Boot strap the runtime that bridges MQTT payloads into HA discovery."""
-
-    hass.data.setdefault(DOMAIN, {})
-
-<<<<<<< HEAD
-    # Home Assistant 2025+: runtime should respect option overrides in addition
-    # to the original config data to allow adjustments from the options flow.
-    data: dict[str, Any] = {**DEFAULTS, **entry.data, **entry.options}
-=======
-    data: dict[str, Any] = {**DEFAULTS, **entry.data}
->>>>>>> 4073eda2
-
-    runtime = EcowittBridgeRuntime(
-        hass,
-        in_topic=data[CONF_IN_TOPIC],
-        discovery_prefix=data[CONF_DISCOVERY_PREFIX],
-        state_prefix=data[CONF_STATE_PREFIX],
-        use_local_api=data[CONF_USE_LOCAL_API],
-        gateway_base_url=data[CONF_BASE_URL],
-        lan_timeout=float(data[CONF_LAN_TIMEOUT]),
-        map_refresh_sec=int(data[CONF_MAP_REFRESH]),
-        publish_lan_common=bool(data[CONF_PUBLISH_LAN_COMMON]),
-        custom_sensor_config=str(data.get(CONF_CUSTOM_SENSORS, "")),
-        unit_overrides={
-            "temperature": data.get(CONF_UNIT_TEMP, ""),
-            "wind": data.get(CONF_UNIT_WIND, ""),
-            "rain": data.get(CONF_UNIT_RAIN, ""),
-            "pressure": data.get(CONF_UNIT_PRESS, ""),
-        },
-    )
-
-    try:
-        await runtime.async_start()
-    except Exception as exc:  # pragma: no cover - defensive log
-        await runtime.async_stop()
-        raise ConfigEntryNotReady(f"Failed to start Ecowitt bridge: {exc}") from exc
-
-    unsub_update = entry.add_update_listener(_async_entry_updated)
-    hass.data[DOMAIN][entry.entry_id] = {
-        "runtime": runtime,
-        "unsub_update": unsub_update,
-    }
-
-    _LOGGER.info("ecowitt_mqtt_bridge: setup entry OK (title=%s)", entry.title)
-    return True
-
-
-async def async_unload_entry(hass: HomeAssistant, entry: ConfigEntry) -> bool:
-    """Stop the runtime when a config entry is removed or reloaded."""
-
-    entry_data = hass.data.get(DOMAIN, {}).pop(entry.entry_id, None)
-    if not entry_data:
-        return True
-
-    if (unsub := entry_data.get("unsub_update")) is not None:
-        unsub()
-
-    runtime: EcowittBridgeRuntime | None = entry_data.get("runtime")
-    if runtime:
-        await runtime.async_stop()
-
-    _LOGGER.info("ecowitt_mqtt_bridge: unload entry OK (title=%s)", entry.title)
-    return True
-
-
-async def _async_entry_updated(hass: HomeAssistant, entry: ConfigEntry) -> None:
-    """Handle runtime reload when the entry is updated via the UI."""
-
-    await async_unload_entry(hass, entry)
-    await async_setup_entry(hass, entry)+from __future__ import annotations
+import logging
+from typing import Any
+
+from homeassistant.config_entries import ConfigEntry
+from homeassistant.core import HomeAssistant
+from homeassistant.exceptions import ConfigEntryNotReady
+
+from .const import (
+    DOMAIN,
+    DEFAULTS,
+    CONF_IN_TOPIC,
+    CONF_DISCOVERY_PREFIX,
+    CONF_STATE_PREFIX,
+    CONF_USE_LOCAL_API,
+    CONF_BASE_URL,
+    CONF_LAN_TIMEOUT,
+    CONF_MAP_REFRESH,
+    CONF_PUBLISH_LAN_COMMON,
+    CONF_CUSTOM_SENSORS,
+    CONF_UNIT_TEMP,
+    CONF_UNIT_WIND,
+    CONF_UNIT_RAIN,
+    CONF_UNIT_PRESS,
+)
+from .mqtt_handler import EcowittBridgeRuntime
+
+_LOGGER = logging.getLogger(__name__)
+
+
+async def async_setup(hass: HomeAssistant, config: dict) -> bool:
+    """Set up via YAML is not supported."""
+    return True
+
+
+async def async_setup_entry(hass: HomeAssistant, entry: ConfigEntry) -> bool:
+    """Boot strap the runtime that bridges MQTT payloads into HA discovery."""
+
+    hass.data.setdefault(DOMAIN, {})
+
+    data: dict[str, Any] = {**DEFAULTS, **entry.data}
+
+    runtime = EcowittBridgeRuntime(
+        hass,
+        in_topic=data[CONF_IN_TOPIC],
+        discovery_prefix=data[CONF_DISCOVERY_PREFIX],
+        state_prefix=data[CONF_STATE_PREFIX],
+        use_local_api=data[CONF_USE_LOCAL_API],
+        gateway_base_url=data[CONF_BASE_URL],
+        lan_timeout=float(data[CONF_LAN_TIMEOUT]),
+        map_refresh_sec=int(data[CONF_MAP_REFRESH]),
+        publish_lan_common=bool(data[CONF_PUBLISH_LAN_COMMON]),
+        custom_sensor_config=str(data.get(CONF_CUSTOM_SENSORS, "")),
+        unit_overrides={
+            "temperature": data.get(CONF_UNIT_TEMP, ""),
+            "wind": data.get(CONF_UNIT_WIND, ""),
+            "rain": data.get(CONF_UNIT_RAIN, ""),
+            "pressure": data.get(CONF_UNIT_PRESS, ""),
+        },
+    )
+
+    try:
+        await runtime.async_start()
+    except Exception as exc:  # pragma: no cover - defensive log
+        await runtime.async_stop()
+        raise ConfigEntryNotReady(f"Failed to start Ecowitt bridge: {exc}") from exc
+
+    unsub_update = entry.add_update_listener(_async_entry_updated)
+    hass.data[DOMAIN][entry.entry_id] = {
+        "runtime": runtime,
+        "unsub_update": unsub_update,
+    }
+
+    _LOGGER.info("ecowitt_mqtt_bridge: setup entry OK (title=%s)", entry.title)
+    return True
+
+
+async def async_unload_entry(hass: HomeAssistant, entry: ConfigEntry) -> bool:
+    """Stop the runtime when a config entry is removed or reloaded."""
+
+    entry_data = hass.data.get(DOMAIN, {}).pop(entry.entry_id, None)
+    if not entry_data:
+        return True
+
+    if (unsub := entry_data.get("unsub_update")) is not None:
+        unsub()
+
+    runtime: EcowittBridgeRuntime | None = entry_data.get("runtime")
+    if runtime:
+        await runtime.async_stop()
+
+    _LOGGER.info("ecowitt_mqtt_bridge: unload entry OK (title=%s)", entry.title)
+    return True
+
+
+async def _async_entry_updated(hass: HomeAssistant, entry: ConfigEntry) -> None:
+    """Handle runtime reload when the entry is updated via the UI."""
+
+    await async_unload_entry(hass, entry)
+    await async_setup_entry(hass, entry)
--- conflicted
+++ resolved
@@ -1,19 +1,14 @@
-# Changelog
-
-## 0.3.2
-- Added LAN mapper that enriches MQTT discovery with WH90 / WH69 devices while keeping MQTT as the primary data source
-- Published retained discovery payloads with availability topics and availability updates
-- Added custom sensor configuration to allow users to describe new MQTT keys without code changes
-- Implemented unit override handling (temperature, wind, rain, pressure) in line with Home Assistant 2025 guidelines
-<<<<<<< HEAD
-- Added an options flow so existing installations can be updated without removing the integration and now publish availability
-  as `offline` immediately after startup to comply with the Home Assistant 2025 retained availability requirement
-=======
->>>>>>> 4073eda2
-- Improved documentation, translations, and error handling for LAN polling and MQTT processing
-
-## 0.3.0
-- Initial HACS-ready release
-- MQTT flat upload parsing
-- MQTT Discovery publishing
-- Unit conversion with HA overrides
+# Changelog
+
+## 0.3.2
+- Added LAN mapper that enriches MQTT discovery with WH90 / WH69 devices while keeping MQTT as the primary data source
+- Published retained discovery payloads with availability topics and availability updates
+- Added custom sensor configuration to allow users to describe new MQTT keys without code changes
+- Implemented unit override handling (temperature, wind, rain, pressure) in line with Home Assistant 2025 guidelines
+- Improved documentation, translations, and error handling for LAN polling and MQTT processing
+
+## 0.3.0
+- Initial HACS-ready release
+- MQTT flat upload parsing
+- MQTT Discovery publishing
+- Unit conversion with HA overrides